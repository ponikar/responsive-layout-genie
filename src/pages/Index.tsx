--- conflicted
+++ resolved
@@ -1,4 +1,3 @@
-<<<<<<< HEAD
 import { Button } from '@/components/ui/button';
 import { Canvas } from '@/components/Canvas';
 import { CanvasModal } from '@/components/CanvasModal';
@@ -12,15 +11,6 @@
 import { useSyncLayerStore } from '@/store/layerStore';
 import { Select, SelectContent, SelectItem, SelectTrigger, SelectValue } from '@/components/ui/select';
 import { devices } from '../config/devices';
-=======
-import { Button } from "@/components/ui/button";
-import { Canvas } from "@/components/Canvas";
-import { PropertiesPanel } from "@/components/PropertiesPanel";
-import { useLayoutStore } from "../store/layoutStore";
-import { Download, Plus, Clipboard, Check } from "lucide-react";
-import { useToast } from "@/hooks/use-toast";
-import { useState } from "react";
->>>>>>> 6c830759
 
 const Index = () => {
   const { 
@@ -83,27 +73,12 @@
     }
   };
 
-<<<<<<< HEAD
   const handleAddChildContainer = () => {
     if (selectedId) {
       addContainer(selectedId);
     }
   };
-=======
-  const handleExport = () => {
-    const layout = getExportData();
-    const blob = new Blob([JSON.stringify(layout, null, 2)], {
-      type: "application/json",
-    });
-    const url = URL.createObjectURL(blob);
-    const a = document.createElement("a");
-    a.href = url;
-    a.download = "layout.json";
-    document.body.appendChild(a);
-    a.click();
-    document.body.removeChild(a);
-    URL.revokeObjectURL(url);
->>>>>>> 6c830759
+
 
   const handleAddAsset = () => {
     if (selectedId) {
@@ -366,16 +341,7 @@
               className="bg-editor-grid border-editor-grid hover:bg-editor-accent/20"
               onClick={() => setExpandedView('portrait')}
             >
-<<<<<<< HEAD
               <Maximize2 className="h-4 w-4" />
-=======
-              {isCopied ? (
-                <Check className="h-4 w-4 mr-2" />
-              ) : (
-                <Clipboard className="h-4 w-4 mr-2" />
-              )}
-              {isCopied ? "Copied!" : "Copy to Clipboard"}
->>>>>>> 6c830759
             </Button>
           </div>
           <Canvas orientation="portrait" />
@@ -396,16 +362,6 @@
           <Canvas orientation="landscape" />
         </div>
 
-<<<<<<< HEAD
-=======
-      <div className="flex gap-4 p-4">
-        <div className="flex-1 space-x-4 flex">
-          <div className="flex-1">
-            <h2 className="text-lg font-semibold mb-2">Portrait Mode</h2>
-            <Canvas orientation="portrait" />
-          </div>
-        </div>
->>>>>>> 6c830759
         <PropertiesPanel />
         <AssetLibrary />
       </div>
